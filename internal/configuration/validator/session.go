package validator

import (
	"fmt"
<<<<<<< HEAD
	"regexp"
=======
	"path"
>>>>>>> c481ac86
	"strings"

	"github.com/authelia/authelia/v4/internal/configuration/schema"
	"github.com/authelia/authelia/v4/internal/utils"
)

// ValidateSession validates and update session configuration.
func ValidateSession(config *schema.SessionConfiguration, validator *schema.StructValidator) {
	if config.Name == "" {
		config.Name = schema.DefaultSessionConfiguration.Name
	}

	if config.Redis != nil {
		if config.Redis.HighAvailability != nil {
			validateRedisSentinel(config, validator)
		} else {
			validateRedis(config, validator)
		}
	}

	validateSession(config, validator)
	validateSessionDomains(config, validator)
}

func validateSession(config *schema.SessionConfiguration, validator *schema.StructValidator) {
	if config.Expiration <= 0 {
		config.Expiration = schema.DefaultSessionConfiguration.Expiration // 1 hour.
	}

	if config.Inactivity <= 0 {
		config.Inactivity = schema.DefaultSessionConfiguration.Inactivity // 5 min.
	}

	if config.RememberMeDuration <= 0 && config.RememberMeDuration != schema.RememberMeDisabled {
		config.RememberMeDuration = schema.DefaultSessionConfiguration.RememberMeDuration // 1 month.
	}

	// adding legacy session.domain to domains list.
	if config.Domain != "" {
		last := len(config.Domains) - 1
		// workaround for failing tests when validator is called twice.
		if last < 0 || config.Domains[last].Domain != config.Domain {
			config.Domains = append(config.Domains, schema.SessionDomainConfiguration{
				Domain:    config.Domain,
				PortalURL: config.PortalURL,
			})
		}
	}

	if config.SameSite == "" {
		config.SameSite = schema.DefaultSessionConfiguration.SameSite
	} else if !utils.IsStringInSlice(config.SameSite, validSessionSameSiteValues) {
		validator.Push(fmt.Errorf(errFmtSessionSameSite, strings.Join(validSessionSameSiteValues, "', '"), config.SameSite))
	}
}

func validateSessionDomains(config *schema.SessionConfiguration, validator *schema.StructValidator) {
	if len(config.Domains) == 0 {
		validator.Push(fmt.Errorf(errFmtSessionOptionRequired, "domain"))
	}

	cookieDomainList := make([]string, 0, len(config.Domains))

	for index := range config.Domains {
		if err := validateDomainName(config.Domains[index].Domain); err != nil {
			validator.Push(err)
		}

		// ensure there's not duplicated domain_cookie.
		if utils.IsStringInSlice(config.Domains[index].Domain, cookieDomainList) {
			validator.Push(fmt.Errorf(errFmtSessionDuplicatedDomainCookie, config.Domains[index].Domain, index))
		} else if sliceHasSuffix(cookieDomainList, config.Domains[index].Domain) { // subdomains are not allowed.
			validator.Push(fmt.Errorf(errFmtSessionSubdomainConflict, config.Domains[index].Domain))
		}

		if err := validatePortalURL(config.Domains[index].PortalURL, config.Domains[index].Domain); err != nil {
			validator.PushWarning(err)

			config.Domains[index].PortalURL = ""
		}

		cookieDomainList = append(cookieDomainList, config.Domains[index].Domain)

		if config.Domains[index].Expiration <= 0 {
			config.Domains[index].Expiration = config.Expiration
		}

		if config.Domains[index].Inactivity <= 0 {
			config.Domains[index].Inactivity = config.Inactivity
		}

		if config.Domains[index].RememberMeDuration <= 0 && config.Domains[index].RememberMeDuration != schema.RememberMeDisabled {
			config.Domains[index].RememberMeDuration = config.RememberMeDuration
		}
	}
}

// validateDomainName returns error if the domain name is invalid.
func validateDomainName(domain string) error {
	if domain == "" {
		return fmt.Errorf(errFmtSessionOptionRequired, "domain")
	}

	if strings.HasPrefix(domain, "*.") {
		return fmt.Errorf(errFmtSessionDomainMustBeRoot, domain)
	}

	// validate that domain name has not invalid characters.
	re := regexp.MustCompile(`^[a-z0-9-]+(\.[a-z0-9-]+)+[a-z0-9]$`)
	if !re.MatchString(domain) {
		return fmt.Errorf(errFmtSessionInvalidDomainName, domain)
	}

	return nil
}

func validatePortalURL(url string, domain string) error {
	if url == "" {
		return fmt.Errorf(errFmtSessionPortalURLUndefined, domain)
	}

	// TODO: validate using url.
	if !strings.Contains(url, domain) {
		return fmt.Errorf(errFmtSessionPortalURLInvalid, url, domain)
	}

	return nil
}

// sliceHasSuffix returns true if an element of slice has specified suffix(str) or str has a slice element as suffix.
func sliceHasSuffix(slice []string, str string) bool {
	for _, s := range slice {
		if strings.HasSuffix(s, "."+str) {
			return true
		}

		if strings.HasSuffix(str, "."+s) {
			return true
		}
	}

	return false
}

func validateRedisCommon(config *schema.SessionConfiguration, validator *schema.StructValidator) {
	if config.Secret == "" {
		validator.Push(fmt.Errorf(errFmtSessionSecretRequired, "redis"))
	}

	if config.Redis.TLS != nil {
		configDefaultTLS := &schema.TLSConfig{
			ServerName:     config.Redis.Host,
			MinimumVersion: schema.DefaultRedisConfiguration.TLS.MinimumVersion,
			MaximumVersion: schema.DefaultRedisConfiguration.TLS.MaximumVersion,
		}

		if err := ValidateTLSConfig(config.Redis.TLS, configDefaultTLS); err != nil {
			validator.Push(fmt.Errorf(errFmtSessionRedisTLSConfigInvalid, err))
		}
	}
}

func validateRedis(config *schema.SessionConfiguration, validator *schema.StructValidator) {
	if config.Redis.Host == "" {
		validator.Push(fmt.Errorf(errFmtSessionRedisHostRequired))
	}

	validateRedisCommon(config, validator)

	if !path.IsAbs(config.Redis.Host) && (config.Redis.Port < 1 || config.Redis.Port > 65535) {
		validator.Push(fmt.Errorf(errFmtSessionRedisPortRange, config.Redis.Port))
	}

	if config.Redis.MaximumActiveConnections <= 0 {
		config.Redis.MaximumActiveConnections = 8
	}
}

func validateRedisSentinel(config *schema.SessionConfiguration, validator *schema.StructValidator) {
	if config.Redis.HighAvailability.SentinelName == "" {
		validator.Push(fmt.Errorf(errFmtSessionRedisSentinelMissingName))
	}

	if config.Redis.Port == 0 {
		config.Redis.Port = 26379
	} else if config.Redis.Port < 0 || config.Redis.Port > 65535 {
		validator.Push(fmt.Errorf(errFmtSessionRedisPortRange, config.Redis.Port))
	}

	if config.Redis.Host == "" && len(config.Redis.HighAvailability.Nodes) == 0 {
		validator.Push(fmt.Errorf(errFmtSessionRedisHostOrNodesRequired))
	}

	validateRedisCommon(config, validator)

	hostMissing := false

	for i, node := range config.Redis.HighAvailability.Nodes {
		if node.Host == "" {
			hostMissing = true
		}

		if node.Port == 0 {
			config.Redis.HighAvailability.Nodes[i].Port = 26379
		}
	}

	if hostMissing {
		validator.Push(fmt.Errorf(errFmtSessionRedisSentinelNodeHostMissing))
	}
}<|MERGE_RESOLUTION|>--- conflicted
+++ resolved
@@ -2,11 +2,8 @@
 
 import (
 	"fmt"
-<<<<<<< HEAD
 	"regexp"
-=======
 	"path"
->>>>>>> c481ac86
 	"strings"
 
 	"github.com/authelia/authelia/v4/internal/configuration/schema"
